import { expect } from "chai";
import { ethers } from "hardhat";
import { AGIToken, MockOracle, FundFactory, Fund } from "../typechain-types";
import { SignerWithAddress } from "@nomicfoundation/hardhat-ethers/signers";

describe("Avanguard Index", function () {
  let agiToken: AGIToken;
  let mockOracle: MockOracle;
  let fundFactory: FundFactory;
  let owner: SignerWithAddress;
  let user1: SignerWithAddress;
  let user2: SignerWithAddress;

  const fujiWavaxAddress = "0xd00ae08403B9bbb9124bB305C09058E32C39A48c";
  const fujiDexAddress = "0x2D99ABD9008Dc933ff5c0CD271B88309593aB921";

  beforeEach(async () => {
    const signers = await ethers.getSigners();
    owner = signers[0];
    user1 = signers[1];
    user2 = signers[2];

    // Deploy AGI Token
    const AGITokenFactory = await ethers.getContractFactory("AGIToken");
    agiToken = (await AGITokenFactory.deploy(owner.address)) as AGIToken;
    await agiToken.waitForDeployment();

    // Deploy Mock Oracle
    const MockOracleFactory = await ethers.getContractFactory("MockOracle");
    mockOracle = (await MockOracleFactory.deploy()) as MockOracle;
    await mockOracle.waitForDeployment();

    // Deploy Fund Factory
    const FundFactoryFactory = await ethers.getContractFactory("FundFactory");
    fundFactory = (await FundFactoryFactory.deploy(
      await agiToken.getAddress(),
      await mockOracle.getAddress(),
      owner.address,
      fujiDexAddress,
      fujiWavaxAddress,
      owner.address,
    )) as FundFactory;
    await fundFactory.waitForDeployment();

    // Transfer some AGI tokens to users for testing
    await agiToken.transfer(user1.address, ethers.parseEther("10000"));
    await agiToken.transfer(user2.address, ethers.parseEther("10000"));
  });

  describe("AGI Token", function () {
    it("Should have correct initial supply", async function () {
      const totalSupply = await agiToken.totalSupply();
      expect(totalSupply).to.equal(ethers.parseEther("1000000000")); // 1 billion tokens
    });

    it("Should allow burning tokens", async function () {
      const initialBalance = await agiToken.balanceOf(user1.address);
      const burnAmount = ethers.parseEther("100");

      await agiToken.connect(user1).burn(burnAmount);

      const finalBalance = await agiToken.balanceOf(user1.address);
      expect(finalBalance).to.equal(initialBalance - burnAmount);
    });
  });

  describe("Fund Factory", function () {
    it("Should create a new fund", async function () {
      const fundName = "Test Fund";
      const fundTicker = "TEST";
<<<<<<< HEAD
      const tokens = [await mockUSDC.getAddress(), await mockUSDT.getAddress()];
      const weightages = [5000, 5000]; // 50% each
=======
      const tokens = [
        "0xEa81F6972aDf76765Fd1435E119Acc0Aafc80BeA", // JOE
        "0xf4E0A9224e8827dE91050b528F34e2F99C82Fbf6", // UNI
      ];
>>>>>>> 9898d569

      // Approve AGI tokens for fund creation
      await agiToken.connect(user1).approve(await fundFactory.getAddress(), ethers.parseEther("1000"));

      // Create fund
      await fundFactory.connect(user1).createFund(fundName, fundTicker, tokens, weightages);

      // Check if fund was created
      const fundCount = await fundFactory.getTotalFunds();
      expect(fundCount).to.equal(1);

<<<<<<< HEAD
      const result = await fundFactory.getFund(0);
      const fundAddress = result[0];
      const name = result[1];
      const ticker = result[2];
      const underlyingTokens = result[3];
      const fundWeightages = result[4];
      
=======
      const [, name, ticker, underlyingTokens] = await fundFactory.getFund(0);
>>>>>>> 9898d569
      expect(name).to.equal(fundName);
      expect(ticker).to.equal(fundTicker);
      expect(underlyingTokens).to.deep.equal(tokens);
      expect(fundWeightages).to.deep.equal(weightages);
    });

    it("Should require AGI tokens for fund creation", async function () {
      const fundName = "Test Fund";
      const fundTicker = "TEST";
<<<<<<< HEAD
      const tokens = [await mockUSDC.getAddress()];
      const weightages = [10000]; // 100%

      // Try to create fund without approving AGI tokens
      await expect(
        fundFactory.connect(user2).createFund(fundName, fundTicker, tokens, weightages)
      ).to.be.reverted;
=======
      const tokens = ["0xEa81F6972aDf76765Fd1435E119Acc0Aafc80BeA"];

      // Try to create fund without approving AGI tokens
      await expect(fundFactory.connect(user2).createFund(fundName, fundTicker, tokens)).to.be.reverted;
>>>>>>> 9898d569
    });
  });

  describe("Fund", function () {
    let testFund: Fund;

    beforeEach(async () => {
      // Set prices for the tokens used in this test suite
      await mockOracle.setTokenPrice("0xEa81F6972aDf76765Fd1435E119Acc0Aafc80BeA", 4 * 1e8); // JOE at $4
      await mockOracle.setTokenPrice("0xf4E0A9224e8827dE91050b528F34e2F99C82Fbf6", 5 * 1e8); // UNI at $5

      // Create a test fund
      const fundName = "Test Fund";
      const fundTicker = "TEST";
<<<<<<< HEAD
      const tokens = [await mockUSDC.getAddress(), await mockUSDT.getAddress()];
      const weightages = [5000, 5000]; // 50% each
=======
      const tokens = [
        "0xEa81F6972aDf76765Fd1435E119Acc0Aafc80BeA", // JOE
        "0xf4E0A9224e8827dE91050b528F34e2F99C82Fbf6", // UNI
      ];
>>>>>>> 9898d569

      await agiToken.connect(user1).approve(await fundFactory.getAddress(), ethers.parseEther("1000"));
      await fundFactory.connect(user1).createFund(fundName, fundTicker, tokens, weightages);

<<<<<<< HEAD
      const result = await fundFactory.getFund(0);
      const fundAddress = result[0];
      testFund = await ethers.getContractAt("Fund", fundAddress) as Fund;
=======
      const [fundAddress] = await fundFactory.getFund(0);
      testFund = (await ethers.getContractAt("Fund", fundAddress)) as Fund;
>>>>>>> 9898d569
    });

    it("Should allow buying fund tokens", async function () {
      const buyAmount = ethers.parseEther("1"); // 1 AVAX

      await testFund.connect(user2).buy({ value: buyAmount });

      const fundTokenBalance = await testFund.balanceOf(user2.address);
      expect(fundTokenBalance).to.be.gt(0);
    });

    it("Should allow selling fund tokens", async function () {
      // First buy some fund tokens
      const buyAmount = ethers.parseEther("1");
      await testFund.connect(user2).buy({ value: buyAmount });

      const fundTokenBalance = await testFund.balanceOf(user2.address);

      // Sell half of the fund tokens
      const sellAmount = fundTokenBalance / 2n;
      await testFund.connect(user2).sell(sellAmount);

      const newBalance = await testFund.balanceOf(user2.address);
      expect(newBalance).to.equal(fundTokenBalance - sellAmount);
    });

    it("Should calculate fund value correctly", async function () {
      const buyAmount = ethers.parseEther("1");
      await testFund.connect(user2).buy({ value: buyAmount });

      const fundValue = await testFund.getCurrentFundValue();
      expect(fundValue).to.be.gt(0);
    });

    it("Should track token balances correctly", async function () {
      const buyAmount = ethers.parseEther("1");
      await testFund.connect(user2).buy({ value: buyAmount });

      // Check token balances for each underlying token
      const usdcBalance = await testFund.getTokenBalance("0xEa81F6972aDf76765Fd1435E119Acc0Aafc80BeA");
      const usdtBalance = await testFund.getTokenBalance("0xf4E0A9224e8827dE91050b528F34e2F99C82Fbf6");

      expect(usdcBalance).to.be.gt(0);
      expect(usdtBalance).to.be.gt(0);
    });
  });

  describe("Oracle", function () {
    it("Should return correct token prices", async function () {
      const MockERC20Factory = await ethers.getContractFactory("MockERC20");
      const mockToken = await MockERC20Factory.deploy("Test", "TST", owner.address);
      await mockToken.waitForDeployment();
      await mockOracle.setTokenPrice(await mockToken.getAddress(), 12345);
      const price = await mockOracle.getPrice(await mockToken.getAddress());
      expect(price).to.equal(12345);
    });

    it("Should allow updating token prices", async function () {
      const MockERC20Factory = await ethers.getContractFactory("MockERC20");
      const mockToken = await MockERC20Factory.deploy("Test", "TST", owner.address);
      await mockToken.waitForDeployment();
      await mockOracle.setTokenPrice(await mockToken.getAddress(), 12345);
      const newPrice = 54321;
      await mockOracle.setTokenPrice(await mockToken.getAddress(), newPrice);
      const updatedPrice = await mockOracle.getPrice(await mockToken.getAddress());
      expect(updatedPrice).to.equal(newPrice);
    });
  });

  describe("Full Flow Test", function () {
    let testFund: Fund;

    it("Should execute the complete fund lifecycle - deployment, creation, buy, sell", async function () {
      // ======== CONFIGURE ORACLE ========
      // Set mock prices for all tokens (in USD with 8 decimals)
      await mockOracle.setTokenPrice(ethers.ZeroAddress, 30 * 1e8); // AVAX (for Fund.sol internal calculations)
      await mockOracle.setTokenPrice(fujiWavaxAddress, 30 * 1e8); // WAVAX
      await mockOracle.setTokenPrice("0x20E65F58Fca6D9442189d66B779A0A4FC5eDc3DD", 1 * 1e8); // ELK
      await mockOracle.setTokenPrice("0xf0D530cD6612b95c388c07C1BED5fe0B835cBF4c", 2 * 1e8); // COW
      await mockOracle.setTokenPrice("0xED29d041160060de2d540decD271D085Fec3e450", 3 * 1e8); // TUR
      await mockOracle.setTokenPrice("0xEa81F6972aDf76765Fd1435E119Acc0Aafc80BeA", 4 * 1e8); // JOE
      await mockOracle.setTokenPrice("0xf4E0A9224e8827dE91050b528F34e2F99C82Fbf6", 5 * 1e8); // UNI
      await mockOracle.setTokenPrice("0x72C14f7fB8B14040dA6E5b1B9D1B9438ebD85F58", 6 * 1e8); // SUSHI
      await mockOracle.setTokenPrice("0x20C62EEde571409f7101076F8dA0221867AA46dc", 7 * 1e8); // PNG

      // ======== FUND CREATION ========
      // Get creation fee and transfer AGI to user1
      const requiredAgi = await fundFactory.FUND_CREATION_FEE();
      await agiToken.transfer(user1.address, requiredAgi);

      // Approve factory to spend AGI
      await agiToken.connect(user1).approve(await fundFactory.getAddress(), requiredAgi);

      // Define underlying tokens for the fund
      const tokens = ["0x20C62EEde571409f7101076F8dA0221867AA46dc"]; // PNG

      // Create the fund
      await fundFactory.connect(user1).createFund("Test Fund All Tokens", "TSTAT", tokens);

      // Get the new fund's address
      const totalFunds = await fundFactory.getTotalFunds();
      const [fundAddr] = await fundFactory.getFund(totalFunds - 1n);
      testFund = (await ethers.getContractAt("Fund", fundAddr)) as Fund;

      // ======== BUY FUND TOKENS ========
      // Buy with 0.01 AVAX
      const buyAmount = ethers.parseEther("0.01");
      await testFund.connect(user2).buy({ value: buyAmount });

      const balance = await testFund.balanceOf(user2.address);
      expect(balance).to.be.gt(0);

      // ======== SELL FUND TOKENS ========
      // Approve and Sell all fund tokens
      await testFund.connect(user2).approve(fundAddr, balance);
      await testFund.connect(user2).sell(balance);
      const finalBalance = await testFund.balanceOf(user2.address);
      expect(finalBalance).to.equal(0);
    });
  });
});<|MERGE_RESOLUTION|>--- conflicted
+++ resolved
@@ -68,15 +68,11 @@
     it("Should create a new fund", async function () {
       const fundName = "Test Fund";
       const fundTicker = "TEST";
-<<<<<<< HEAD
-      const tokens = [await mockUSDC.getAddress(), await mockUSDT.getAddress()];
-      const weightages = [5000, 5000]; // 50% each
-=======
       const tokens = [
         "0xEa81F6972aDf76765Fd1435E119Acc0Aafc80BeA", // JOE
         "0xf4E0A9224e8827dE91050b528F34e2F99C82Fbf6", // UNI
       ];
->>>>>>> 9898d569
+      const weightages = [5000, 5000]; // 50% each
 
       // Approve AGI tokens for fund creation
       await agiToken.connect(user1).approve(await fundFactory.getAddress(), ethers.parseEther("1000"));
@@ -88,17 +84,7 @@
       const fundCount = await fundFactory.getTotalFunds();
       expect(fundCount).to.equal(1);
 
-<<<<<<< HEAD
-      const result = await fundFactory.getFund(0);
-      const fundAddress = result[0];
-      const name = result[1];
-      const ticker = result[2];
-      const underlyingTokens = result[3];
-      const fundWeightages = result[4];
-      
-=======
-      const [, name, ticker, underlyingTokens] = await fundFactory.getFund(0);
->>>>>>> 9898d569
+      const [fundAddress, name, ticker, underlyingTokens, fundWeightages] = await fundFactory.getFund(0);
       expect(name).to.equal(fundName);
       expect(ticker).to.equal(fundTicker);
       expect(underlyingTokens).to.deep.equal(tokens);
@@ -108,20 +94,11 @@
     it("Should require AGI tokens for fund creation", async function () {
       const fundName = "Test Fund";
       const fundTicker = "TEST";
-<<<<<<< HEAD
-      const tokens = [await mockUSDC.getAddress()];
+      const tokens = ["0xEa81F6972aDf76765Fd1435E119Acc0Aafc80BeA"];
       const weightages = [10000]; // 100%
 
       // Try to create fund without approving AGI tokens
-      await expect(
-        fundFactory.connect(user2).createFund(fundName, fundTicker, tokens, weightages)
-      ).to.be.reverted;
-=======
-      const tokens = ["0xEa81F6972aDf76765Fd1435E119Acc0Aafc80BeA"];
-
-      // Try to create fund without approving AGI tokens
-      await expect(fundFactory.connect(user2).createFund(fundName, fundTicker, tokens)).to.be.reverted;
->>>>>>> 9898d569
+      await expect(fundFactory.connect(user2).createFund(fundName, fundTicker, tokens, weightages)).to.be.reverted;
     });
   });
 
@@ -136,27 +113,17 @@
       // Create a test fund
       const fundName = "Test Fund";
       const fundTicker = "TEST";
-<<<<<<< HEAD
-      const tokens = [await mockUSDC.getAddress(), await mockUSDT.getAddress()];
-      const weightages = [5000, 5000]; // 50% each
-=======
       const tokens = [
         "0xEa81F6972aDf76765Fd1435E119Acc0Aafc80BeA", // JOE
         "0xf4E0A9224e8827dE91050b528F34e2F99C82Fbf6", // UNI
       ];
->>>>>>> 9898d569
+      const weightages = [5000, 5000]; // 50% each
 
       await agiToken.connect(user1).approve(await fundFactory.getAddress(), ethers.parseEther("1000"));
       await fundFactory.connect(user1).createFund(fundName, fundTicker, tokens, weightages);
 
-<<<<<<< HEAD
-      const result = await fundFactory.getFund(0);
-      const fundAddress = result[0];
-      testFund = await ethers.getContractAt("Fund", fundAddress) as Fund;
-=======
       const [fundAddress] = await fundFactory.getFund(0);
       testFund = (await ethers.getContractAt("Fund", fundAddress)) as Fund;
->>>>>>> 9898d569
     });
 
     it("Should allow buying fund tokens", async function () {
@@ -252,9 +219,10 @@
 
       // Define underlying tokens for the fund
       const tokens = ["0x20C62EEde571409f7101076F8dA0221867AA46dc"]; // PNG
+      const weightages = [10000]; // 100% PNG
 
       // Create the fund
-      await fundFactory.connect(user1).createFund("Test Fund All Tokens", "TSTAT", tokens);
+      await fundFactory.connect(user1).createFund("Test Fund All Tokens", "TSTAT", tokens, weightages);
 
       // Get the new fund's address
       const totalFunds = await fundFactory.getTotalFunds();

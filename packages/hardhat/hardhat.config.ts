import * as dotenv from "dotenv";
dotenv.config();
import { HardhatUserConfig } from "hardhat/config";
import "@nomicfoundation/hardhat-ethers";
import "@nomicfoundation/hardhat-chai-matchers";
import "@typechain/hardhat";
import "hardhat-gas-reporter";
import "solidity-coverage";
import "@nomicfoundation/hardhat-verify";
import "hardhat-deploy";
import "hardhat-deploy-ethers";
import { task } from "hardhat/config";
import generateTsAbis from "./scripts/generateTsAbis";

// If not set, it uses ours Alchemy's default API key.
// You can get your own at https://dashboard.alchemyapi.io
const providerApiKey = process.env.ALCHEMY_API_KEY || "oKxs-03sij-U_N0iOlrSsZFr29-IqbuF";
// If not set, it uses the hardhat account 0 private key.
// You can generate a random account with `yarn generate` or `yarn account:import` to import your existing PK
const deployerPrivateKey =
  process.env.__RUNTIME_DEPLOYER_PRIVATE_KEY ?? "0xac0974bec39a17e36ba4a6b4d238ff944bacb478cbed5efcae784d7bf4f2ff80";
// If not set, it uses our block explorers default API keys.
const etherscanApiKey = process.env.ETHERSCAN_V2_API_KEY || "DNXJA8RX2Q3VZ4URQIWP7Z68CJXQZSC6AW";

const config: HardhatUserConfig = {
  solidity: {
    compilers: [
      {
        version: "0.8.20",
        settings: {
          optimizer: {
            enabled: true,
            // https://docs.soliditylang.org/en/latest/using-the-compiler.html#optimizer-options
            runs: 200,
          },
        },
      },
    ],
  },
  defaultNetwork: "localhost",
  namedAccounts: {
    deployer: {
      // By default, it will take the first Hardhat account as the deployer
      default: 0,
    },
  },
  networks: {
    // View the networks that are pre-configured.
    // If the network you are looking for is not here you can add new network settings
    hardhat: {
      forking: {
        url: "https://api.avax-test.network/ext/bc/C/rpc",
        enabled: true,
      },
    },
    localhost: {
<<<<<<< HEAD
      url: process.env.NEXT_PUBLIC_RPC_URL || "http://127.0.0.1:8545",
      accounts: process.env.PRIVATE_KEY ? [process.env.PRIVATE_KEY] : [],
=======
      url: process.env.RPC_URL || "http://127.0.0.1:8545",
      accounts: process.env.PRIVATE_KEY ? [process.env.PRIVATE_KEY] : undefined,
>>>>>>> 091e8175
    },
    fuji: {
      url: "https://api.avax-test.network/ext/bc/C/rpc",
      chainId: 43113,
      accounts: process.env.PRIVATE_KEY ? [process.env.PRIVATE_KEY] : [],
    },
    mainnet: {
      url: "https://mainnet.rpc.buidlguidl.com",
      accounts: [deployerPrivateKey],
    },
    sepolia: {
      url: `https://eth-sepolia.g.alchemy.com/v2/${providerApiKey}`,
      accounts: [deployerPrivateKey],
    },
    arbitrum: {
      url: `https://arb-mainnet.g.alchemy.com/v2/${providerApiKey}`,
      accounts: [deployerPrivateKey],
    },
    arbitrumSepolia: {
      url: `https://arb-sepolia.g.alchemy.com/v2/${providerApiKey}`,
      accounts: [deployerPrivateKey],
    },
    optimism: {
      url: `https://opt-mainnet.g.alchemy.com/v2/${providerApiKey}`,
      accounts: [deployerPrivateKey],
    },
    optimismSepolia: {
      url: `https://opt-sepolia.g.alchemy.com/v2/${providerApiKey}`,
      accounts: [deployerPrivateKey],
    },
    polygon: {
      url: `https://polygon-mainnet.g.alchemy.com/v2/${providerApiKey}`,
      accounts: [deployerPrivateKey],
    },
    polygonAmoy: {
      url: `https://polygon-amoy.g.alchemy.com/v2/${providerApiKey}`,
      accounts: [deployerPrivateKey],
    },
    polygonZkEvm: {
      url: `https://polygonzkevm-mainnet.g.alchemy.com/v2/${providerApiKey}`,
      accounts: [deployerPrivateKey],
    },
    polygonZkEvmCardona: {
      url: `https://polygonzkevm-cardona.g.alchemy.com/v2/${providerApiKey}`,
      accounts: [deployerPrivateKey],
    },
    gnosis: {
      url: "https://rpc.gnosischain.com",
      accounts: [deployerPrivateKey],
    },
    chiado: {
      url: "https://rpc.chiadochain.net",
      accounts: [deployerPrivateKey],
    },
    base: {
      url: "https://mainnet.base.org",
      accounts: [deployerPrivateKey],
    },
    baseSepolia: {
      url: "https://sepolia.base.org",
      accounts: [deployerPrivateKey],
    },
    scrollSepolia: {
      url: "https://sepolia-rpc.scroll.io",
      accounts: [deployerPrivateKey],
    },
    scroll: {
      url: "https://rpc.scroll.io",
      accounts: [deployerPrivateKey],
    },
    celo: {
      url: "https://forno.celo.org",
      accounts: [deployerPrivateKey],
    },
    celoAlfajores: {
      url: "https://alfajores-forno.celo-testnet.org",
      accounts: [deployerPrivateKey],
    },
  },
  // Configuration for harhdat-verify plugin
  etherscan: {
    apiKey: etherscanApiKey,
  },
  // Configuration for etherscan-verify from hardhat-deploy plugin
  verify: {
    etherscan: {
      apiKey: etherscanApiKey,
    },
  },
  sourcify: {
    enabled: false,
  },
};

// Extend the deploy task
task("deploy").setAction(async (args, hre, runSuper) => {
  // Run the original deploy task
  await runSuper(args);
  // Force run the generateTsAbis script
  await generateTsAbis(hre);
});

export default config;<|MERGE_RESOLUTION|>--- conflicted
+++ resolved
@@ -54,13 +54,8 @@
       },
     },
     localhost: {
-<<<<<<< HEAD
-      url: process.env.NEXT_PUBLIC_RPC_URL || "http://127.0.0.1:8545",
-      accounts: process.env.PRIVATE_KEY ? [process.env.PRIVATE_KEY] : [],
-=======
       url: process.env.RPC_URL || "http://127.0.0.1:8545",
       accounts: process.env.PRIVATE_KEY ? [process.env.PRIVATE_KEY] : undefined,
->>>>>>> 091e8175
     },
     fuji: {
       url: "https://api.avax-test.network/ext/bc/C/rpc",
